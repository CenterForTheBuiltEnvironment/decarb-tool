--- conflicted
+++ resolved
@@ -913,7 +913,6 @@
       "resistance_heater": "res01"
     },
     {
-<<<<<<< HEAD
       "eq_scen_id": "heatingHP_01",
       "eq_scen_name": "Chiller + 80% AWHP/Gas Backup",
       "hr_wwhp": null,
@@ -926,9 +925,6 @@
     },
     {
       "eq_scen_id": "heatingHP_02",
-=======
-      "eq_scen_id": "eq_scenario_5",
->>>>>>> 3c84b8d5
       "eq_scen_name": "Chiller + 80% AWHP/Electric Backup",
       "hr_wwhp": null,
       "awhp_h": "aermec_h_01",
@@ -937,7 +933,6 @@
       "boiler": null,
       "chiller": "ch03",
       "resistance_heater": "res01"
-<<<<<<< HEAD
     },
     {
       "eq_scen_id": "bothHP_01",
@@ -960,8 +955,6 @@
       "boiler": null,
       "chiller": "ch03",
       "resistance_heater": "res01"
-=======
->>>>>>> 3c84b8d5
     }
   ]
 }